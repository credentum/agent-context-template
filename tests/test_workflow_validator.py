--- conflicted
+++ resolved
@@ -375,36 +375,6 @@
         self.assertIsInstance(errors, list)
 
     @patch("subprocess.run")
-<<<<<<< HEAD
-    def test_pr_creation_detection_flexible_patterns(self, mock_run: Mock) -> None:
-        """Test PR creation detection with flexible branch patterns."""
-        # Mock successful command execution with JSON response
-        mock_run.return_value.returncode = 0
-        
-        # Test various branch patterns that should be detected
-        branch_patterns = [
-            f"fix/{self.test_issue_number}-implement",
-            f"feature/{self.test_issue_number}-enhancement", 
-            f"hotfix/{self.test_issue_number}-urgent",
-            f"refactor/{self.test_issue_number}-cleanup",
-            f"chore/{self.test_issue_number}-maintenance",
-            f"docs/{self.test_issue_number}-documentation",
-            f"style/{self.test_issue_number}-formatting",
-            f"test/{self.test_issue_number}-testing"
-        ]
-        
-        for branch_name in branch_patterns:
-            with self.subTest(branch=branch_name):
-                # Mock JSON response with the branch
-                json_response = f'[{{"headRefName": "{branch_name}"}}]'
-                mock_run.return_value.stdout = json_response
-                self.assertTrue(self.validator._check_pr_created(), 
-                               f"Should detect PR for branch: {branch_name}")
-        
-        # Test no matching PR
-        json_response = '[{"headRefName": "unrelated-branch"}]'
-        mock_run.return_value.stdout = json_response
-=======
     def test_pr_creation_detection(self, mock_run: Mock) -> None:
         """Test PR creation detection with legacy fallback behavior."""
         # Test fallback to legacy behavior when JSON parsing fails
@@ -543,54 +513,28 @@
             ]
         )
 
->>>>>>> 71d9afe9
         self.assertFalse(self.validator._check_pr_created())
-        
-        # Test empty PR list
-        mock_run.return_value.stdout = "[]"
-        self.assertFalse(self.validator._check_pr_created())
-
-    @patch("subprocess.run")
-    def test_pr_creation_detection_custom_regex(self, mock_run: Mock) -> None:
-        """Test PR creation detection with custom regex patterns."""
-        # Create validator with custom regex configuration
-        custom_config = {
-            "branch_patterns": {
-                "prefixes": ["fix", "feature"],
-                "custom_regex": r"^(issue|bug)-{issue}-.*$"
-            }
-        }
-        
-        # Mock the config loading
-        with patch.object(self.validator, 'config', custom_config):
-            mock_run.return_value.returncode = 0
-            
-            # Test custom regex match
-            custom_branch = f"issue-{self.test_issue_number}-description"
-            json_response = f'[{{"headRefName": "{custom_branch}"}}]'
-            mock_run.return_value.stdout = json_response
-            self.assertTrue(self.validator._check_pr_created())
-            
-            # Test custom regex non-match  
-            non_matching_branch = f"task-{self.test_issue_number}-description"
-            json_response = f'[{{"headRefName": "{non_matching_branch}"}}]'
-            mock_run.return_value.stdout = json_response
-            self.assertFalse(self.validator._check_pr_created())
-
-<<<<<<< HEAD
+
+        # Now with allowed prefix
+        mock_run.return_value.stdout = json.dumps(
+            [{"headRefName": f"feature/{self.test_issue_number}-new-feature"}]
+        )
+
+        self.assertTrue(self.validator._check_pr_created())
+
     @patch("subprocess.run")
     def test_pr_creation_detection_security(self, mock_run: Mock) -> None:
         """Test PR creation detection security aspects."""
         mock_run.return_value.returncode = 0
-        
+
         # Test with malicious JSON (should handle gracefully)
         malicious_inputs = [
             '{"headRefName": "' + "x" * 10000 + '"}',  # Very long string
-            '{"headRefName": null}',                    # Null value
-            '{"headRefName": 123}',                     # Non-string value
-            '{"different_key": "value"}',               # Missing expected key
+            '{"headRefName": null}',  # Null value
+            '{"headRefName": 123}',  # Non-string value
+            '{"different_key": "value"}',  # Missing expected key
         ]
-        
+
         for malicious_input in malicious_inputs:
             with self.subTest(input=malicious_input[:50]):
                 mock_run.return_value.stdout = f"[{malicious_input}]"
@@ -608,28 +552,28 @@
         valid_patterns = [
             r"^(fix|feature)-{issue}-.*$",
             r"^issue-{issue}$",
-            r"^{issue}-description$"
+            r"^{issue}-description$",
         ]
-        
+
         for pattern in valid_patterns:
             with self.subTest(pattern=pattern):
                 self.assertTrue(self.validator._validate_custom_regex(pattern))
-        
+
         # Invalid patterns (security risks)
         invalid_patterns = [
             r"(?!.*){issue}",  # Negative lookahead
             r"(?=.*){issue}",  # Positive lookahead
-            r"(?<!.*){issue}", # Negative lookbehind
-            r"(?<=.*){issue}", # Positive lookbehind
-            r".*+{issue}",     # Catastrophic backtracking
+            r"(?<!.*){issue}",  # Negative lookbehind
+            r"(?<=.*){issue}",  # Positive lookbehind
+            r".*+{issue}",  # Catastrophic backtracking
             r".*{1,}{issue}",  # Unbounded quantifiers
             "x" * 2000 + "{issue}",  # Too long
-            r"{issue}{other}",        # Multiple placeholders
-            r"no-placeholder",        # No placeholder
-            None,                     # Invalid type
-            123,                      # Invalid type
+            r"{issue}{other}",  # Multiple placeholders
+            r"no-placeholder",  # No placeholder
+            None,  # Invalid type
+            123,  # Invalid type
         ]
-        
+
         for pattern in invalid_patterns:
             with self.subTest(pattern=str(pattern)[:50]):
                 self.assertFalse(self.validator._validate_custom_regex(pattern))
@@ -640,26 +584,27 @@
         valid_prefixes = ["fix", "feature", "hotfix", "refactor"]
         result = self.validator._validate_branch_prefixes(valid_prefixes)
         self.assertEqual(result, valid_prefixes)
-        
+
         # Mixed valid/invalid prefixes
         mixed_prefixes = ["fix", "feature!", "hot@fix", "", "very-long-prefix-name", None, 123]
         result = self.validator._validate_branch_prefixes(mixed_prefixes)
         expected = ["fix", "hotfix"]  # Only valid ones
         self.assertEqual(result, expected)
-        
+
         # Empty or invalid input
         self.assertEqual(
             self.validator._validate_branch_prefixes([]),
-            ["fix", "feature", "hotfix", "refactor", "chore", "docs", "style", "test"]
+            ["fix", "feature", "hotfix", "refactor", "chore", "docs", "style", "test"],
         )
         self.assertEqual(
             self.validator._validate_branch_prefixes(None),
-            ["fix", "feature", "hotfix", "refactor", "chore", "docs", "style", "test"]
+            ["fix", "feature", "hotfix", "refactor", "chore", "docs", "style", "test"],
         )
 
     @patch("subprocess.run")
     def test_pr_creation_detection_fallback(self, mock_run: Mock) -> None:
         """Test PR creation detection fallback to original behavior."""
+
         # Mock JSON parsing failure (invalid JSON)
         def side_effect(*args, **kwargs):
             if "--json" in args[0]:
@@ -674,17 +619,10 @@
                 result.returncode = 0
                 result.stdout = f"fix/{self.test_issue_number}-test"
                 return result
-        
+
         mock_run.side_effect = side_effect
-=======
-        # Now with allowed prefix
-        mock_run.return_value.stdout = json.dumps(
-            [{"headRefName": f"feature/{self.test_issue_number}-new-feature"}]
-        )
-
->>>>>>> 71d9afe9
-        self.assertTrue(self.validator._check_pr_created())
-        
+        self.assertTrue(self.validator._check_pr_created())
+
         # Verify both calls were made
         self.assertEqual(mock_run.call_count, 2)
 

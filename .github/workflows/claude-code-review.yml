---
###############################################################################
# 🛠️  Enhanced GitHub Workflow — Claude Code Review (Agent-First, ARC-Reviewer)
# Version: 2025-01-15 with suggested improvements
###############################################################################
name: Claude Code Review
on:
  pull_request:
    types: [opened, synchronize, closed]
    #paths:
    #  - "src/**"
    #  - "context/**"
    #  - "tests/**"
    #  - "*.md"
    #  - "*.yaml"
    #  - "*.yml"

jobs:
  claude-pr-review:
    if: github.event.action != 'closed'
    runs-on: ubuntu-latest
    permissions:
      contents: read
      pull-requests: write      # allow comment / approval
      issues: write             # allow auto-file follow-up issues
      statuses: write           # allow setting commit status
      id-token: write           # for future Sigstore attestation

    steps:
      - name: Checkout repository
        uses: actions/checkout@v4
        with:
          fetch-depth: 0        # full history for context diff

      - name: Setup Python and Node
        run: |
          python -m pip install --upgrade pip
          pip install -r requirements.txt
          pip install -r requirements-test.txt
          pip install yamale
          npm install -g ajv-cli

      - name: Create directories
        run: |
          mkdir -p context/.duckdb
          mkdir -p context/.graph_cache
          mkdir -p context/.vector_cache
          mkdir -p context/.embeddings_cache
          mkdir -p context/trace
          mkdir -p context/archive
          mkdir -p context/mcp_contracts
          mkdir -p context/logs/cleanup
          mkdir -p context/logs/eval
          mkdir -p context/logs/kv
          mkdir -p context/logs/prompts
          mkdir -p context/logs/signatures

      - name: Run Claude Code Review
        id: claude-review
        uses: anthropics/claude-code-action@beta
        with:
          claude_code_oauth_token: ${{ secrets.CLAUDE_CODE_OAUTH_TOKEN }}
          model: "claude-opus-4-20250514"
          # -------- ARC-Reviewer Prompt --------
          direct_prompt: |
            # Claude PR-Reviewer Prompt  v2025-07-14  (Agent-Context-Template)
            You are **ARC-Reviewer**, a senior staff engineer reviewing pull-requests on
            the *agent-context-template* (MCP-based context platform).
            Speak concisely (≤ 15 lines total). Never praise trivialities.
            ────────────────────────────────────────────────────────
            CRITICAL DOMAINS – fail any ⇒ "REQUEST CHANGES"
            ────────────────────────────────────────────────────────
            1. **Test Coverage**
               • validators/* ≥ 90 % line coverage, no global regression
               • New logic ships with focused tests
               • Overall project coverage must not drop below 78.5%
            2. **MCP Compatibility**
               • Tool contracts updated in context/mcp_contracts/
               • TS interfaces match schema (`npm test:mcp-types`)
               • Valid JSON schema (`ajv validate`)
               • Robust error handling & status codes
            3. **Context Integrity**
               • All YAML include `schema_version` (SemVer)
               • context/ structure intact (design/, decisions/, trace/, sprints/)
               • ADR committed for architectural shifts
            4. **Code Quality & Style**
               • Python fully typed, public docstrings
               • Pre-commit passes (black, flake8, isort, mypy, context-lint)
               • No hard-coded secrets / keys
            5. **Security & Supply-chain**
               • Dockerfiles FROM pinned digests
               • New binaries/scripts signed via Sigstore
               • New deps free of critical CVEs
            ────────────────────────────────────────────────────────
            SEVERITY RUBRIC
               ❌ BLOCKER   - must fix before merge
               ⚠️  WARNING   - high-priority tech-debt (merge-able)
               💡 NIT       - style or micro-perf polish
            ────────────────────────────────────────────────────────
            OUTPUT FORMAT (exactly)
            **PR Verdict:** APPROVE | REQUEST CHANGES
            **Summary (≤ 2 lines):** <concise observation>
            **Blocking Issues (❌):**
            1. <desc> – file:line
            …
            **Warnings (⚠️):**
            1. …
            **Nits (💡):**
            1. …
            **Coverage Delta:** <current>% → <new>% [PASS/FAIL]
            **Suggested Follow-ups:**
            ISSUE: <title> - <description> - labels=<csv> - phase=<milestone>
            (Use ISSUE: format for machine-parseable follow-ups that will auto-create GitHub issues)
            End of report. Do *not* add anything after this line.
          # enable sticky threaded comment
          use_sticky_comment: true
          # Tools Claude may invoke during review
          allowed_tools: |
            Bash(pytest --cov=src --cov-report=term --cov-report=json -m "not integration and not e2e"),
            Bash(pre-commit run --all-files --config .pre-commit-config-ci.yaml),
            Bash(python -m src.validators.config_validator),
            Bash(yamale -s context/schemas/ context/),
            Bash(npm run test:mcp-types),
            Bash(ajv validate -s mcp-schema.json -d context/mcp_contracts/*.json),
            Bash(git diff --name-only origin/main...HEAD)

      # ---------- Load Coverage Configuration ----------
      - name: Load Coverage Configuration
        id: load-config
        run: |
          # Load baseline and tolerance buffer
          config=$(python -c "import json; data=json.load(open('.coverage-config.json')); print(f\"{data['baseline']},{data.get('tolerance_buffer', 0.0)}\")")
          baseline=$(echo "$config" | cut -d',' -f1)
          tolerance=$(echo "$config" | cut -d',' -f2)
          effective_baseline=$(python -c "print(max(0, $baseline - $tolerance))")
          echo "COVERAGE_BASELINE=$effective_baseline" >> $GITHUB_ENV
          echo "Coverage baseline loaded: $baseline% (effective: $effective_baseline% with $tolerance% tolerance)"

      # ---------- Extract and Store Coverage Metrics ----------
      - name: Extract Coverage Metrics
        if: always()
        run: |
          # Skip coverage for infrastructure-only PRs
          if [[ "${{ github.head_ref }}" == *"docker-compose"* ]] || \
             [[ "${{ github.head_ref }}" == *"infra"* ]] || \
             [[ "${{ github.head_ref }}" == *"workflow"* ]] || \
             [[ "${{ github.head_ref }}" == *"fix/28"* ]]; then
            echo "Skipping coverage check for infrastructure PR"
            echo "COVERAGE_PCT=${{ env.COVERAGE_BASELINE }}" >> $GITHUB_ENV  # Set to baseline to avoid failure
            echo "COVERAGE_FAILED=false" >> $GITHUB_ENV
            echo "INFRASTRUCTURE_PR=true" >> $GITHUB_ENV
          else
            # Run coverage and capture output (exclude integration/e2e tests like main test workflow)
            echo "Running coverage analysis..."
            pytest tests/ --cov=src --cov-report=term --cov-report=json --cov-report=html -m "not integration and not e2e" || true

            # Debug: Check if coverage.json was created
            if [ -f coverage.json ]; then
              echo "✓ coverage.json created successfully"
              ls -la coverage.json

              # Extract coverage percentage
              coverage_pct=$(python -c "import json; print(json.load(open('coverage.json'))['totals']['percent_covered'])")
              echo "Coverage percentage: $coverage_pct%"
              echo "COVERAGE_PCT=$coverage_pct" >> $GITHUB_ENV

              # Check if coverage dropped below baseline
              if (( $(echo "$coverage_pct < ${{ env.COVERAGE_BASELINE }}" | bc -l) )); then
                echo "❌ Coverage below baseline: $coverage_pct% < ${{ env.COVERAGE_BASELINE }}%"
                echo "COVERAGE_FAILED=true" >> $GITHUB_ENV
              else
                echo "✓ Coverage meets baseline: $coverage_pct% >= ${{ env.COVERAGE_BASELINE }}%"
                echo "COVERAGE_FAILED=false" >> $GITHUB_ENV
              fi
            else
              echo "❌ coverage.json not found, setting coverage to 0"
              echo "COVERAGE_PCT=0" >> $GITHUB_ENV
              echo "COVERAGE_FAILED=true" >> $GITHUB_ENV
            fi
            echo "INFRASTRUCTURE_PR=false" >> $GITHUB_ENV
          fi

      # ---------- Convert Review to Structured JSON ----------
      - name: Convert Review to JSON
        if: always()
        run: |
          cat > parse_review.py << 'EOF'
          import sys
          import json
          import re

          # Read review content from file
          try:
              with open('review.txt', 'r') as f:
                  review_text = f.read()
          except FileNotFoundError:
              review_text = sys.argv[1] if len(sys.argv) > 1 else ""

          # Parse structured review
          verdict_match = re.search(r'\*\*PR Verdict:\*\* (APPROVE|REQUEST CHANGES)', review_text)
          verdict = verdict_match.group(1) if verdict_match else "UNKNOWN"

          # Extract sections
          blocking = re.findall(r'(?<=Blocking Issues \(❌\):)(.*?)(?=\*\*|$)', review_text, re.DOTALL)
          warnings = re.findall(r'(?<=Warnings \(⚠️\):)(.*?)(?=\*\*|$)', review_text, re.DOTALL)
          nits = re.findall(r'(?<=Nits \(💡\):)(.*?)(?=\*\*|$)', review_text, re.DOTALL)
          followups = re.findall(r'(?<=Suggested Follow-ups:)(.*?)(?=End of report|$)', review_text, re.DOTALL)

          review_json = {
              "verdict": verdict,
              "has_blockers": bool(blocking and blocking[0].strip()),
              "coverage_pct": float(sys.argv[2]) if len(sys.argv) > 2 else None,
              "sections": {
                  "blocking": blocking[0].strip() if blocking else "",
                  "warnings": warnings[0].strip() if warnings else "",
                  "nits": nits[0].strip() if nits else "",
                  "followups": followups[0].strip() if followups else ""
              }
          }

          print(json.dumps(review_json, indent=2))
          EOF

          # Use review.txt if available, otherwise fallback to action output
          if [ -f review.txt ]; then
            python parse_review.py "" "${COVERAGE_PCT:-0}" > review.json
          else
            python parse_review.py "${{ steps.claude-review.outputs.response }}" "${COVERAGE_PCT:-0}" > review.json
          fi

          # Store parsed review for downstream steps
          echo "REVIEW_JSON<<EOF" >> $GITHUB_ENV
          cat review.json >> $GITHUB_ENV
          echo "EOF" >> $GITHUB_ENV

      # ---------- Set GitHub Status Check ----------
      - name: Set Commit Status
        if: always()
        uses: actions/github-script@v7
        with:
          script: |
            const review = ${{ env.REVIEW_JSON }};
            const coverage_pct = parseFloat("${{ env.COVERAGE_PCT }}") || 0;

            // Determine overall status
            let state = 'success';
            let description = `ARC-Review: PASS | Coverage: ${coverage_pct.toFixed(1)}%`;
            const isInfrastructurePR = "${{ env.INFRASTRUCTURE_PR }}" === "true";

            if (review.verdict === 'REQUEST CHANGES' || review.has_blockers) {
              state = 'failure';
              description = `ARC-Review: BLOCKED | Coverage: ${coverage_pct.toFixed(1)}%`;
            } else if (!isInfrastructurePR && coverage_pct < parseFloat("${{ env.COVERAGE_BASELINE }}")) {
              state = 'failure';
              description = `ARC-Review: Coverage regression (${coverage_pct.toFixed(1)}% < ${{ env.COVERAGE_BASELINE }}%)`;
            } else if (isInfrastructurePR) {
              description = `ARC-Review: PASS (Infrastructure PR) | Coverage: skipped`;
            }

            // Create status check
            await github.rest.repos.createCommitStatus({
              owner: context.repo.owner,
              repo: context.repo.repo,
              sha: context.payload.pull_request.head.sha,
              state: state,
              description: description,
              context: 'ARC-Reviewer'
            });


      # ---------- Upload Coverage Report ----------
      - name: Upload Coverage Report
        if: always()
        uses: actions/upload-artifact@v4
        with:
          name: coverage-report
          path: |
            htmlcov/
            coverage.json
            review.json

      # ---------- Add PR Comment with Coverage Badge ----------
      - name: Add Coverage Badge Comment
        if: always()
        uses: actions/github-script@v7
        with:
          script: |
            const coverage_pct = parseFloat("${{ env.COVERAGE_PCT }}") || 0;
            const coverage_color = coverage_pct >= 85 ? 'brightgreen' :
                                  coverage_pct >= 70 ? 'yellow' :
                                  coverage_pct >= 60 ? 'orange' : 'red';

            const badge_url = `https://img.shields.io/badge/coverage-${coverage_pct.toFixed(1)}%25-${coverage_color}`;

            const comment = `## 🤖 ARC-Reviewer Report

            ![Coverage](${badge_url})

            ${context.payload.pull_request.body || ''}`;

            // Only add badge if not already present
            if (!context.payload.pull_request.body?.includes('img.shields.io/badge/coverage')) {
              github.rest.pulls.update({
                owner: context.repo.owner,
                repo: context.repo.repo,
                pull_number: context.issue.number,
                body: comment
              });
            }

      # ---------- Block pipeline on blocking issues or coverage regression ----------
      - name: Check for Blocking Issues
        if: |
          contains(steps.claude-review.outputs.response, 'REQUEST CHANGES') ||
          contains(steps.claude-review.outputs.response, 'Blocking Issues (❌):') ||
          env.COVERAGE_FAILED == 'true'
        run: |
          echo "🚫 PR has blocking issues or coverage regression — failing build."
          echo "Review verdict: ${{ fromJson(env.REVIEW_JSON).verdict }}"
          echo "Coverage: ${{ env.COVERAGE_PCT }}% (minimum: ${{ env.COVERAGE_BASELINE }}%)"
          exit 1

      - name: Success Message
        if: success()
        run: |
          echo "✅ PR cleared ARC-Reviewer!"
          echo "- No blocking issues found"
          echo "- Coverage: ${{ env.COVERAGE_PCT }}% ✓"
          echo "- Ready to merge after human review"


  # Post-merge job to create aggregated issues from review suggestions
  create-follow-up-issues:
    if: github.event.action == 'closed' && github.event.pull_request.merged == true
    runs-on: ubuntu-latest
    permissions:
      contents: read
      issues: write
      pull-requests: read

    steps:
      - name: Fetch Claude Review Comment
        env:
          GH_TOKEN: ${{ secrets.GITHUB_TOKEN }}
        run: |
          # Fetch Claude review comments from the merged PR
          pr_num="${{ github.event.pull_request.number }}"
          repo="${{ github.repository }}"
<<<<<<< HEAD

          echo "Looking for Claude review comments on PR #$pr_num"
          gh api "repos/${repo}/issues/${pr_num}/comments" \
            --jq '.[] | select(.body | contains("ARC-Reviewer") or contains("ISSUE:")) | .body' \
            | tail -1 > review.txt || echo "No Claude review found"
=======
          gh api "repos/${repo}/issues/${pr_num}/comments" \
            --jq '.[] | select(.body | contains("ARC-Reviewer") or contains("ISSUE:"))' \
            --jq '.body' | tail -1 > review.txt || echo "No Claude review found"

          # Fallback: try the action output if available
          if [ ! -s review.txt ]; then
            echo "Trying action output fallback..."
            echo "${{ steps.claude-review.outputs.response }}" > review.txt
          fi
>>>>>>> 98209cef

          # Debug: Show review content and check for ISSUE: lines
          echo "=== REVIEW CONTENT DEBUG ==="
          cat review.txt
          echo "=== ISSUE LINES FOUND ==="
          grep '^ISSUE:' review.txt || echo "No ISSUE: lines found"
          echo "=== END DEBUG ==="

      - name: Parse Review and Create Issues
        env:
          GH_TOKEN: ${{ secrets.GITHUB_TOKEN }}
        run: |
          # Use the fetched review content
          if [ \! -f review.txt ] || [ \! -s review.txt ]; then
            echo "No review.txt found or empty, skipping issue creation"
            exit 0
          fi

          # Collect all ISSUE: lines for aggregated issue creation
          issue_count=0
          suggestions_checklist=""

          # Parse all ISSUE: lines to build aggregated content
          while read -r line; do
            echo "Processing: $line"

            # Remove ISSUE: prefix and trim whitespace
            content=$(echo "${line#ISSUE:}" | xargs)
            [ -z "$content" ] && continue

            # Parse using robust field extraction that handles spaces in fields
            # Format: title - description - labels=csv - phase=milestone
            # Split on ' - ' delimiter manually to preserve spaces within fields

            # Extract title (everything before first ' - ')
            if [[ "$content" =~ ^([^-]*[^[:space:]])[[:space:]]*-[[:space:]](.*)$ ]]; then
                title="${BASH_REMATCH[1]}"
                remaining="${BASH_REMATCH[2]}"
            else
                title="$content"
                remaining=""
            fi

            # Extract description (everything before next ' - ')
            if [[ "$remaining" =~ ^([^-]*[^[:space:]])[[:space:]]*-[[:space:]](.*)$ ]]; then
                description="${BASH_REMATCH[1]}"
                remaining="${BASH_REMATCH[2]}"
            else
                description="${remaining:-Suggested improvement from code review}"
                remaining=""
            fi

            # Extract labels field (everything before next ' - ')
            if [[ "$remaining" =~ ^([^-]*[^[:space:]])[[:space:]]*-[[:space:]](.*)$ ]]; then
                labels_field="${BASH_REMATCH[1]}"
                phase_field="${BASH_REMATCH[2]}"
            else
                labels_field="$remaining"
                phase_field=""
            fi

            # Skip if no title
            [ -z "$title" ] && continue

            # Parse phase/milestone (format: phase=4.2 or phase=backlog)
            if [[ "$phase_field" =~ ^phase=(.+)$ ]]; then
              phase="${BASH_REMATCH[1]}"
            else
              phase="backlog"
            fi

            echo "Parsed - Title: $title, Phase: $phase"

            # Build checklist item
            item="- [ ] **${title}**: ${description} (phase: ${phase})\n"
            suggestions_checklist="${suggestions_checklist}${item}"

            ((issue_count++))

          done < <(grep '^ISSUE:' review.txt)

          # Only create aggregated issue if we have suggestions
          if [ "$issue_count" -gt 0 ]; then
            echo "Found $issue_count ISSUE suggestions, creating aggregated issue..."

            # Ensure required labels exist (create them if missing)
            echo "Ensuring required labels exist..."
            gh label create "from-code-review" \
              --description "Auto-generated from code review" \
              --color "0366d6" --force || true
            gh label create "sprint-triage" \
              --description "Needs PM/agent triage review" \
              --color "d876e3" --force || true
            gh label create "phase=backlog" \
              --description "Default phase for new suggestions" \
              --color "c5def5" --force || true

            # Get commit hash for this review cycle
            commit_hash="${{ github.event.pull_request.head.sha }}"
            commit_short="${commit_hash:0:7}"
            review_date=$(date -u +"%Y-%m-%d %H:%M UTC")

            # Create aggregated issue
            pr_num="${{ github.event.pull_request.number }}"
            aggregated_title="[PR #${pr_num}] Follow-ups Suggested by ARC-Reviewer"

            # Create issue body content
            {
              echo "## Context"
              echo ""
              echo "This issue consolidates all follow-up suggestions from ARC-Reviewer for better triage and sprint planning."
              echo ""
              echo "**Original PR:** #${{ github.event.pull_request.number }} - ${{ github.event.pull_request.title }}"
              echo "**PR URL:** ${{ github.event.pull_request.html_url }}"
              echo "**Author:** @${{ github.event.pull_request.user.login }}"
              echo ""
              echo "## Review Suggestions - $review_date (Commit $commit_short)"
              echo ""
              echo "$suggestions_checklist"
              echo ""
              echo "## Triage Instructions"
              echo ""
              echo "**For PM/Agent Review:**"
              echo "1. Review each suggestion for actionable value"
              echo "2. Check priority alignment with current sprint goals"
              echo "3. Promote high-value items to appropriate sprint YAML files"
              echo "4. Check off completed suggestions as they are addressed"
              echo "5. Add \`sprint-triage\` label when reviewed"
              echo "6. Close this issue once all suggestions are triaged"
              echo ""
              echo "## Labels"
              echo "- \`from-code-review\`: Auto-generated from code review"
              echo "- \`sprint-triage\`: Needs PM/agent triage review"
              echo "- \`phase=backlog\`: Default phase for new suggestions"
              echo ""
              echo "---"
              echo "*Automatically created by ARC-Reviewer post-merge process*"
            } > issue_body.md

            gh issue create \
              --title "$aggregated_title" \
              --body-file issue_body.md \
              --label "from-code-review,sprint-triage,phase=backlog"

            echo "✅ Successfully created aggregated issue for merged PR #${{ github.event.pull_request.number }}"
          else
            echo "No ISSUE: suggestions found in review"
            echo "Review content was:"
            cat review.txt | head -20
          fi<|MERGE_RESOLUTION|>--- conflicted
+++ resolved
@@ -267,7 +267,6 @@
               context: 'ARC-Reviewer'
             });
 
-
       # ---------- Upload Coverage Report ----------
       - name: Upload Coverage Report
         if: always()
@@ -346,23 +345,11 @@
           # Fetch Claude review comments from the merged PR
           pr_num="${{ github.event.pull_request.number }}"
           repo="${{ github.repository }}"
-<<<<<<< HEAD
 
           echo "Looking for Claude review comments on PR #$pr_num"
           gh api "repos/${repo}/issues/${pr_num}/comments" \
             --jq '.[] | select(.body | contains("ARC-Reviewer") or contains("ISSUE:")) | .body' \
             | tail -1 > review.txt || echo "No Claude review found"
-=======
-          gh api "repos/${repo}/issues/${pr_num}/comments" \
-            --jq '.[] | select(.body | contains("ARC-Reviewer") or contains("ISSUE:"))' \
-            --jq '.body' | tail -1 > review.txt || echo "No Claude review found"
-
-          # Fallback: try the action output if available
-          if [ ! -s review.txt ]; then
-            echo "Trying action output fallback..."
-            echo "${{ steps.claude-review.outputs.response }}" > review.txt
-          fi
->>>>>>> 98209cef
 
           # Debug: Show review content and check for ISSUE: lines
           echo "=== REVIEW CONTENT DEBUG ==="

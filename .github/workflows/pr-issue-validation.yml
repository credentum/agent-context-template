--- conflicted
+++ resolved
@@ -19,116 +19,6 @@
       - name: Validate PR has issue links or exemption
         uses: actions/github-script@v7
         with:
-<<<<<<< HEAD
-        script: |
-          const { owner, repo } = context.repo;
-          const prNumber = context.payload.pull_request.number;
-          const prBody = context.payload.pull_request.body || '';
-          const prTitle = context.payload.pull_request.title || '';
-
-          console.log('Validating PR issue links...');
-
-          // Check for closing keywords
-          const closingKeywords = [
-            'closes?', 'close', 'closed', 'closing',
-            'fixes?', 'fix', 'fixed', 'fixing',
-            'resolves?', 'resolve', 'resolved', 'resolving',
-            'implements?', 'implement', 'implemented', 'implementing',
-            'addresses?', 'address', 'addressed', 'addressing',
-            'completes?', 'complete', 'completed', 'completing'
-          ];
-
-          const keywordPattern = `(${closingKeywords.join('|')})`;
-          const issuePattern = `${keywordPattern}\\s+#(\\d+)`;
-          const globalRegex = new RegExp(issuePattern, 'gi');
-
-          const combinedText = `${prBody} ${prTitle}`;
-          const matches = [...combinedText.matchAll(globalRegex)];
-          const issueNumbers = [...new Set(matches.map(match => parseInt(match[2])))];
-
-          // Check for exemption checkbox
-          const exemptionPattern = /- \[x\].*doesn't close any.*issues/i;
-          const isExempt = exemptionPattern.test(prBody);
-
-          // Validate each referenced issue exists
-          const validIssues = [];
-          const invalidIssues = [];
-
-          for (const issueNumber of issueNumbers) {
-            try {
-              const { data: issue } = await github.rest.issues.get({
-                owner,
-                repo,
-                issue_number: issueNumber
-              });
-              validIssues.push(issueNumber);
-              console.log(`✅ Issue #${issueNumber} exists: "${issue.title}"`);
-            } catch (error) {
-              if (error.status === 404) {
-                invalidIssues.push(issueNumber);
-                console.log(`❌ Issue #${issueNumber} not found`);
-              }
-            }
-          }
-
-          // Determine validation result
-          let status = 'success';
-          let message = '';
-
-          if (validIssues.length > 0 && invalidIssues.length === 0) {
-            status = 'success';
-            message = `✅ **Issue Links Valid** - Found ${validIssues.length} valid issue reference(s): ${validIssues.map(n => `#${n}`).join(', ')}`;
-          } else if (isExempt && issueNumbers.length === 0) {
-            status = 'success';
-            message = `✅ **Exemption Applied** - PR marked as not closing any issues`;
-          } else if (invalidIssues.length > 0) {
-            status = 'failure';
-            message = `❌ **Invalid Issue References** - Issue(s) not found: ${invalidIssues.map(n => `#${n}`).join(', ')}`;
-          } else if (validIssues.length === 0 && !isExempt) {
-            status = 'failure';
-            message = `⚠️ **Missing Issue Links** - PR should either:\n` +
-                      `- Reference issues with closing keywords (closes #123, fixes #456)\n` +
-                      `- Check the exemption box if no issues are closed`;
-          }
-
-          // Create/update status check
-          await github.rest.repos.createCommitStatus({
-            owner,
-            repo,
-            sha: context.payload.pull_request.head.sha,
-            state: status,
-            context: 'pr-validation/issue-links',
-            description: message.length > 140 ? message.substring(0, 137) + '...' : message
-          });
-
-          // Create/update PR comment
-          const commentBody = `## 📋 Issue Link Validation
-
-          ${message}
-
-          ### Guidelines:
-          - Use closing keywords: \`closes #123\`, \`fixes #456\`, \`resolves #789\`
-          - Check exemption box if PR doesn't close any issues
-          - Ensure all referenced issues exist
-          - Keywords work in PR title, body, or commit messages
-
-          **Status:** ${status === 'success' ? '✅ Valid' : '❌ Invalid'}`;
-
-          // Find existing comment
-          const { data: comments } = await github.rest.issues.listComments({
-            owner,
-            repo,
-            issue_number: prNumber
-          });
-
-          const existingComment = comments.find(comment =>
-            comment.user.type === 'Bot' &&
-            comment.body.includes('📋 Issue Link Validation')
-          );
-
-          if (existingComment) {
-            await github.rest.issues.updateComment({
-=======
           script: |
             const { owner, repo } = context.repo;
             const prNumber = context.payload.pull_request.number;
@@ -200,7 +90,6 @@
 
             // Create/update status check
             await github.rest.repos.createCommitStatus({
->>>>>>> be006749
               owner,
               repo,
               sha: context.payload.pull_request.head.sha,

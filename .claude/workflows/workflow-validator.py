#!/usr/bin/env python3
"""
Workflow validator to ensure sub-agents follow the defined workflow.
This can be integrated into the workflow execution to enforce compliance.
"""

import glob
import json
import logging
import re
import subprocess
from datetime import datetime
from pathlib import Path
from typing import Any, Dict, List, Tuple

import yaml


class WorkflowValidator:
    """Validates and enforces workflow compliance for sub-agents."""

    def __init__(self, issue_number: int, workflow_dir: Path = Path(".")):
        # Validate issue_number to prevent injection
        if not isinstance(issue_number, int) or issue_number <= 0 or issue_number > 999999:
            raise ValueError(f"Invalid issue number: {issue_number}")

        self.issue_number = issue_number
        self.workflow_dir = Path(workflow_dir).resolve()

        # Validate workflow_dir is within expected bounds
        if not self.workflow_dir.is_dir():
            raise ValueError(f"Invalid workflow directory: {workflow_dir}")

        # Secure state file path to prevent traversal
        safe_filename = f".workflow-state-{issue_number}.json"
        if not re.match(r"^\.workflow-state-\d+\.json$", safe_filename):
            raise ValueError("Invalid state filename")

        self.state_file = self.workflow_dir / safe_filename
        self.config = self._load_config()
        self.state = self._load_state()

    def _load_config(self) -> Dict[str, Any]:
        """Load workflow configuration from YAML file."""
        config_path = self.workflow_dir / ".claude" / "config" / "workflow-enforcement.yaml"
        try:
            if config_path.exists():
                with open(config_path, "r") as f:
                    config = yaml.safe_load(f)
                    return config if config is not None else {}
            else:
                # Return default configuration for backward compatibility
                return self._get_default_config()
        except Exception:
            # Return default configuration on any error
            return self._get_default_config()

    def _get_default_config(self) -> Dict[str, Any]:
        """Get default configuration for backward compatibility."""
        return {
            "phases": {
                "validation": {
                    "ci_validation": {
                        "require_ci": True,
                        "max_age_hours": 1,  # Backward compatible 1-hour default
                        "marker_files": [".last-ci-run"],
                        "allow_test_only": False,
                    }
                }
            },
            "branch_patterns": {
                "prefixes": [
                    "fix",
<<<<<<< HEAD
                    "feature", 
=======
                    "feature",
>>>>>>> 71d9afe9
                    "hotfix",
                    "refactor",
                    "chore",
                    "docs",
                    "style",
<<<<<<< HEAD
                    "test"
                ],
                "custom_regex": None
            }
=======
                    "test",
                ],
                "custom_regex": None,  # Optional custom pattern with {issue} placeholder
            },
>>>>>>> 71d9afe9
        }

    def _load_state(self) -> Dict[str, Any]:
        """Load workflow state from file."""
        if self.state_file.exists():
            with open(self.state_file, "r") as f:
                return json.load(f)
        return {
            "issue_number": self.issue_number,
            "current_phase": 0,
            "phases_completed": [],
            "created_at": datetime.now().isoformat(),
            "validation_errors": [],
        }

    def _save_state(self) -> None:
        """Save workflow state to file."""
        with open(self.state_file, "w") as f:
            json.dump(self.state, f, indent=2)

    def validate_phase_prerequisites(self, phase: int) -> Tuple[bool, List[str]]:
        """Check if prerequisites for a phase are met."""
        errors = []

        # Phase 0 requires issue to be accessible
        if phase == 0:
            if not self._check_issue_accessible():
                errors.append(f"Cannot access issue #{self.issue_number}")

        # Phase 1 requires Phase 0 completion
        elif phase == 1:
            if not self._phase_completed(0):
                errors.append("Phase 0 (Investigation) must be completed first")

            if not self._check_issue_accessible():
                errors.append(f"Cannot access issue #{self.issue_number}")

        # Phase 2 requires Phase 1 completion
        elif phase == 2:
            if not self._phase_completed(1):
                errors.append("Phase 1 (Planning) must be completed first")

            # Check for task template
            task_template_pattern = f"context/trace/task-templates/issue-{self.issue_number}-*.md"
            if not self._check_file_exists(task_template_pattern):
                errors.append(f"Task template not found matching pattern: {task_template_pattern}")

        # Phase 3 requires Phase 2 completion
        elif phase == 3:
            if not self._phase_completed(2):
                errors.append("Phase 2 (Implementation) must be completed first")

            # Check for git commits
            if not self._has_commits():
                errors.append("No commits found in current branch")

        # Phase 4 requires Phase 3 completion
        elif phase == 4:
            if not self._phase_completed(3):
                errors.append("Phase 3 (Testing) must be completed first")

            # Check CI status
            if not self._check_ci_status():
                errors.append("CI must pass before creating PR")

        # Phase 5 requires Phase 4 completion
        elif phase == 5:
            if not self._phase_completed(4):
                errors.append("Phase 4 (PR Creation) must be completed first")

            # Check PR exists
            if not self._check_pr_created():
                errors.append("PR must exist before monitoring can begin")

        return len(errors) == 0, errors

    def validate_phase_outputs(self, phase: int, outputs: Dict[str, Any]) -> Tuple[bool, List[str]]:
        """Validate outputs produced by a phase."""
        errors = []

        if phase == 0:
            # Phase 0: Investigation phase
            # Check if investigation was skipped
            if outputs.get("skipped", False):
                # Validate scope was clear
                if not outputs.get("scope_clarity") == "clear":
                    errors.append("Investigation skipped but scope not marked as clear")
            else:
                # Check investigation outputs
                investigation_report = (
                    self.workflow_dir
                    / "context"
                    / "trace"
                    / "investigations"
                    / f"issue-{self.issue_number}-investigation.md"
                )
                if not investigation_report.exists():
                    errors.append(f"Investigation report not found: {investigation_report}")

                if not outputs.get("root_cause_identified"):
                    errors.append("Investigation must identify root cause")

                if not outputs.get("investigation_completed"):
                    errors.append("Investigation must be marked as completed")

        elif phase == 1:
            # Check task template creation
            template_patterns = [
                f"issue_{self.issue_number}_tasks.md",
                f"context/trace/task-templates/issue-{self.issue_number}-*.md",
            ]
            for pattern in template_patterns:
                if not list(self.workflow_dir.glob(pattern)):
                    errors.append(f"Required output not found: {pattern}")

        elif phase == 2:
            # Check implementation
            if not self._has_commits():
                errors.append("Implementation phase must create commits")

            # Check pre-commit status
            result = subprocess.run(["pre-commit", "run", "--all-files"], capture_output=True)
            if result.returncode != 0:
                errors.append("Pre-commit checks must pass")

        elif phase == 3:
            # Check test execution
            if not self._check_tests_run():
                errors.append("Tests must be executed")

            # Check CI execution
            if not self._check_ci_run():
                errors.append("CI must be run locally")

        elif phase == 4:
            # Check PR creation
            if not self._check_pr_created():
                errors.append("PR must be created")

        elif phase == 5:
            # Check monitoring was set up
            if not outputs.get("pr_monitoring_active"):
                errors.append("PR monitoring must be activated")

            # Check PR number is tracked
            if not outputs.get("pr_number"):
                errors.append("PR number must be recorded for monitoring")

            # Verify PR status tracking
            if outputs.get("pr_status_tracked"):
                # If status is tracked, ensure it's valid
                pass
            elif outputs.get("workflow_completed"):
                # If workflow marked complete, verify PR status was tracked
                errors.append("PR final status must be tracked when workflow completes")

            # Check for optional monitoring artifacts based on config
            monitoring_config = self.config.get("monitoring", {})
            if monitoring_config.get("require_log", False):
                monitoring_log = (
                    self.workflow_dir / "context" / "trace" / "logs" / "pr-monitoring.log"
                )
                if not monitoring_log.exists():
                    errors.append("PR monitoring log not found")

        return len(errors) == 0, errors

    def record_phase_start(self, phase: int, agent_type: str) -> None:
        """Record the start of a phase.

        Args:
            phase: Phase number (0-5)
            agent_type: Type of agent executing the phase
        """
        self.state["current_phase"] = phase
        phase_record = {
            "phase": phase,
            "agent_type": agent_type,
            "started_at": datetime.now().isoformat(),
            "status": "in_progress",
        }

        # Remove any existing record for this phase
        self.state["phases_completed"] = [
            p for p in self.state["phases_completed"] if p["phase"] != phase
        ]
        self.state["phases_completed"].append(phase_record)
        self._save_state()

    def record_phase_completion(self, phase: int, outputs: Dict[str, Any]) -> None:
        """Record successful completion of a phase.

        Args:
            phase: Phase number that was completed
            outputs: Dictionary of outputs produced by the phase
        """
        for p in self.state["phases_completed"]:
            if p["phase"] == phase:
                p["status"] = "completed"
                p["completed_at"] = datetime.now().isoformat()
                p["outputs"] = outputs
                break
        self._save_state()

    def record_phase_failure(self, phase: int, errors: List[str]) -> None:
        """Record phase failure.

        Args:
            phase: Phase number that failed
            errors: List of error messages explaining the failure
        """
        for p in self.state["phases_completed"]:
            if p["phase"] == phase:
                p["status"] = "failed"
                p["failed_at"] = datetime.now().isoformat()
                p["errors"] = errors
                break
        self.state["validation_errors"].extend(errors)
        self._save_state()

    # Helper methods
    def _phase_completed(self, phase: int) -> bool:
        """Check if a phase was completed successfully."""
        for p in self.state["phases_completed"]:
            if p["phase"] == phase and p["status"] == "completed":
                return True
        return False

    def _check_issue_accessible(self) -> bool:
        """Check if the issue can be accessed."""
        # issue_number already validated in __init__
        result = subprocess.run(
            ["gh", "issue", "view", str(self.issue_number)],
            capture_output=True,
            shell=False,  # Explicitly disable shell
            text=True,
        )
        return result.returncode == 0

    def _has_commits(self) -> bool:
        """Check if there are commits on the current branch."""
        result = subprocess.run(["git", "log", "--oneline", "HEAD", "^main"], capture_output=True)
        return len(result.stdout.decode().strip()) > 0

    def _check_ci_status(self) -> bool:
        """Check if CI has passed with configurable validation."""
        # Get CI validation configuration
        ci_config = self.config.get("phases", {}).get("validation", {}).get("ci_validation", {})

        # Extract configuration with defaults
        require_ci = ci_config.get("require_ci", True)
        max_age_hours = ci_config.get("max_age_hours", 1)
        marker_files = ci_config.get("marker_files", [".last-ci-run"])
        allow_test_only = ci_config.get("allow_test_only", False)

        # Check for any CI marker files
        for marker_file in marker_files:
            marker_path = self.workflow_dir / marker_file
            if marker_path.exists():
                # If max_age_hours is 0, no time restriction
                if max_age_hours == 0:
                    return True

                # Check age only if configured
                stat = marker_path.stat()
                age_hours = (datetime.now().timestamp() - stat.st_mtime) / 3600
                if age_hours <= max_age_hours:
                    return True

        # If CI not required and tests might have passed another way
        if not require_ci:
            # Check for test indicators even without CI
            if allow_test_only and self._check_tests_run():
                return True

        return False

    def _check_tests_run(self) -> bool:
        """Check if tests were run."""
        # Look for pytest cache or coverage reports
        return (self.workflow_dir / ".pytest_cache").exists()

    def _check_ci_run(self) -> bool:
        """Check if CI was run locally."""
        # Look for CI artifacts or logs
        return any(
            [
                (self.workflow_dir / ".last-ci-run").exists(),
                (self.workflow_dir / "ci-output.log").exists(),
            ]
        )

    def _validate_custom_regex(self, pattern: str) -> bool:
        """Validate custom regex pattern for security."""
        if not isinstance(pattern, str):
            return False
        
        # Check for reasonable length to prevent DoS
        if len(pattern) > 1000:
            return False
        
        # Check for dangerous regex patterns that could cause ReDoS
        dangerous_patterns = [
            r"\(\?\!",  # Negative lookahead
            r"\(\?\=",  # Positive lookahead
            r"\(\?\<\!",  # Negative lookbehind
            r"\(\?\<\=",  # Positive lookbehind
            r"\(\?\:",  # Non-capturing group (can be misused)
            r"\*\+",  # Catastrophic backtracking pattern
            r"\+\*",  # Catastrophic backtracking pattern
            r"\{\d+,\}",  # Unbounded quantifiers
        ]
        
        for dangerous in dangerous_patterns:
            if re.search(dangerous, pattern):
                return False
        
        # Ensure pattern has exactly one {issue} placeholder
        if pattern.count("{issue}") != 1:
            return False
        
        # Verify it's a valid regex by compiling a test version
        try:
            test_pattern = pattern.format(issue=123)
            re.compile(test_pattern)
        except (re.error, ValueError, KeyError):
            return False
        
        return True

    def _validate_branch_prefixes(self, prefixes: List[str]) -> List[str]:
        """Validate and sanitize branch prefix list."""
        if not isinstance(prefixes, list):
            return ["fix", "feature", "hotfix", "refactor", "chore", "docs", "style", "test"]
        
        validated_prefixes = []
        for prefix in prefixes:
            if not isinstance(prefix, str):
                continue
            
            # Remove any dangerous characters
            sanitized = re.sub(r"[^a-zA-Z0-9_-]", "", prefix)
            
            # Ensure prefix is not empty and reasonable length
            if sanitized and 1 <= len(sanitized) <= 50:
                validated_prefixes.append(sanitized)
        
        # Return default if no valid prefixes
        if not validated_prefixes:
            return ["fix", "feature", "hotfix", "refactor", "chore", "docs", "style", "test"]
        
        return validated_prefixes

    def _check_pr_created(self) -> bool:
        """Check if PR was created with flexible branch pattern matching."""
        # Get configured branch prefixes or use defaults
        branch_config = self.config.get("branch_patterns", {})
<<<<<<< HEAD
        raw_prefixes = branch_config.get("prefixes", [
            "fix", "feature", "hotfix", "refactor", "chore", "docs", "style", "test"
        ])
        
        # Validate and sanitize branch prefixes
        branch_prefixes = self._validate_branch_prefixes(raw_prefixes)
        
        try:
            # Get all PRs to search through - using JSON for safer parsing
            result = subprocess.run(
                ["gh", "pr", "list", "--json", "headRefName", "--limit", "50"],
=======
        branch_prefixes = branch_config.get(
            "prefixes", ["fix", "feature", "hotfix", "refactor", "chore", "docs", "style", "test"]
        )

        # Get configurable PR list limit
        pr_list_limit = str(branch_config.get("pr_list_limit", 100))

        try:
            # Get all PRs to search through - using JSON for safer parsing
            result = subprocess.run(
                ["gh", "pr", "list", "--json", "headRefName", "--limit", pr_list_limit],
>>>>>>> 71d9afe9
                capture_output=True,
                shell=False,  # Explicitly disable shell
                text=True,
            )
<<<<<<< HEAD
            
            if result.returncode == 0:
                prs = json.loads(result.stdout)
                
                issue_pattern = f"{self.issue_number}-"
                
                # Check if any PR branch contains our issue number
                for pr in prs:
                    branch_name = pr.get("headRefName", "")
                    if not isinstance(branch_name, str):
                        continue
                    
=======

            if result.returncode == 0:
                prs = json.loads(result.stdout)

                issue_pattern = f"{self.issue_number}-"

                # Check if any PR branch contains our issue number
                for pr in prs:
                    branch_name = pr.get("headRefName", "")

>>>>>>> 71d9afe9
                    # Check standard patterns: prefix/issue_number-*
                    for prefix in branch_prefixes:
                        if branch_name.startswith(f"{prefix}/{issue_pattern}"):
                            return True
<<<<<<< HEAD
                    
                    # Check custom regex if configured
                    custom_pattern = branch_config.get("custom_regex")
                    if custom_pattern and self._validate_custom_regex(custom_pattern):
                        try:
                            pattern = custom_pattern.format(issue=self.issue_number)
                            if re.match(pattern, branch_name):
                                return True
                        except (re.error, ValueError):
                            # Invalid regex or format string, skip
                            continue
            
            return False
        except (json.JSONDecodeError, Exception):
            # Fall back to original behavior if JSON parsing fails
=======

                    # Check custom regex if configured
                    custom_pattern = branch_config.get("custom_regex")
                    if custom_pattern:
                        pattern = custom_pattern.format(issue=self.issue_number)
                        if re.match(pattern, branch_name):
                            return True

            logging.debug(f"No PR found for issue {self.issue_number} with configured patterns")
            return False
        except (json.JSONDecodeError, subprocess.CalledProcessError, KeyError) as e:
            # Fall back to original behavior if JSON parsing fails
            logging.debug(f"PR detection failed with JSON approach: {e}")
>>>>>>> 71d9afe9
            result = subprocess.run(
                ["gh", "pr", "list", "--head", f"fix/{self.issue_number}-", "--limit", "10"],
                capture_output=True,
                shell=False,
                text=True,
            )
            output = result.stdout.strip()
            return (
                f"fix/{self.issue_number}-" in output or f"feature/{self.issue_number}-" in output
            )

    def _check_file_exists(self, pattern: str) -> bool:
        """Check if a file matching the pattern exists."""
        files = glob.glob(pattern)
        return len(files) > 0


def enforce_workflow_phase(issue_number: int, phase: int, agent_type: str) -> WorkflowValidator:
    """
    Enforce workflow compliance for a specific phase.
    This should be called at the start of each agent's execution.
    """
    validator = WorkflowValidator(issue_number)

    # Check prerequisites
    can_proceed, errors = validator.validate_phase_prerequisites(phase)
    if not can_proceed:
        print(f"❌ Cannot execute phase {phase}:")
        for error in errors:
            print(f"  - {error}")
        raise ValueError(f"Phase {phase} prerequisites not met")

    # Record phase start
    validator.record_phase_start(phase, agent_type)
    print(f"✅ Starting phase {phase} with {agent_type} agent")

    return validator


def complete_workflow_phase(
    validator: WorkflowValidator, phase: int, outputs: Dict[str, Any]
) -> None:
    """
    Mark a workflow phase as complete after validation.
    This should be called at the end of each agent's execution.
    """
    # Validate outputs
    valid, errors = validator.validate_phase_outputs(phase, outputs)
    if not valid:
        validator.record_phase_failure(phase, errors)
        print(f"❌ Phase {phase} validation failed:")
        for error in errors:
            print(f"  - {error}")
        raise ValueError(f"Phase {phase} outputs invalid")

    # Record completion
    validator.record_phase_completion(phase, outputs)
    print(f"✅ Phase {phase} completed successfully")


if __name__ == "__main__":
    # Example usage
    import sys

    if len(sys.argv) < 3:
        print("Usage: workflow-validator.py <issue_number> <phase>")
        sys.exit(1)

    issue_num = int(sys.argv[1])
    phase_num = int(sys.argv[2])

    # Validate phase
    validator = WorkflowValidator(issue_num)
    can_proceed, errors = validator.validate_phase_prerequisites(phase_num)

    if can_proceed:
        print(f"✅ Phase {phase_num} prerequisites met")
    else:
        print(f"❌ Phase {phase_num} prerequisites not met:")
        for error in errors:
            print(f"  - {error}")
        sys.exit(1)<|MERGE_RESOLUTION|>--- conflicted
+++ resolved
@@ -71,27 +71,16 @@
             "branch_patterns": {
                 "prefixes": [
                     "fix",
-<<<<<<< HEAD
-                    "feature", 
-=======
                     "feature",
->>>>>>> 71d9afe9
                     "hotfix",
                     "refactor",
                     "chore",
                     "docs",
                     "style",
-<<<<<<< HEAD
-                    "test"
-                ],
-                "custom_regex": None
-            }
-=======
                     "test",
                 ],
                 "custom_regex": None,  # Optional custom pattern with {issue} placeholder
             },
->>>>>>> 71d9afe9
         }
 
     def _load_state(self) -> Dict[str, Any]:
@@ -388,11 +377,11 @@
         """Validate custom regex pattern for security."""
         if not isinstance(pattern, str):
             return False
-        
+
         # Check for reasonable length to prevent DoS
         if len(pattern) > 1000:
             return False
-        
+
         # Check for dangerous regex patterns that could cause ReDoS
         dangerous_patterns = [
             r"\(\?\!",  # Negative lookahead
@@ -404,67 +393,57 @@
             r"\+\*",  # Catastrophic backtracking pattern
             r"\{\d+,\}",  # Unbounded quantifiers
         ]
-        
+
         for dangerous in dangerous_patterns:
             if re.search(dangerous, pattern):
                 return False
-        
+
         # Ensure pattern has exactly one {issue} placeholder
         if pattern.count("{issue}") != 1:
             return False
-        
+
         # Verify it's a valid regex by compiling a test version
         try:
             test_pattern = pattern.format(issue=123)
             re.compile(test_pattern)
         except (re.error, ValueError, KeyError):
             return False
-        
+
         return True
 
     def _validate_branch_prefixes(self, prefixes: List[str]) -> List[str]:
         """Validate and sanitize branch prefix list."""
         if not isinstance(prefixes, list):
             return ["fix", "feature", "hotfix", "refactor", "chore", "docs", "style", "test"]
-        
+
         validated_prefixes = []
         for prefix in prefixes:
             if not isinstance(prefix, str):
                 continue
-            
+
             # Remove any dangerous characters
             sanitized = re.sub(r"[^a-zA-Z0-9_-]", "", prefix)
-            
+
             # Ensure prefix is not empty and reasonable length
             if sanitized and 1 <= len(sanitized) <= 50:
                 validated_prefixes.append(sanitized)
-        
+
         # Return default if no valid prefixes
         if not validated_prefixes:
             return ["fix", "feature", "hotfix", "refactor", "chore", "docs", "style", "test"]
-        
+
         return validated_prefixes
 
     def _check_pr_created(self) -> bool:
         """Check if PR was created with flexible branch pattern matching."""
         # Get configured branch prefixes or use defaults
         branch_config = self.config.get("branch_patterns", {})
-<<<<<<< HEAD
-        raw_prefixes = branch_config.get("prefixes", [
-            "fix", "feature", "hotfix", "refactor", "chore", "docs", "style", "test"
-        ])
-        
+        raw_prefixes = branch_config.get(
+            "prefixes", ["fix", "feature", "hotfix", "refactor", "chore", "docs", "style", "test"]
+        )
+
         # Validate and sanitize branch prefixes
         branch_prefixes = self._validate_branch_prefixes(raw_prefixes)
-        
-        try:
-            # Get all PRs to search through - using JSON for safer parsing
-            result = subprocess.run(
-                ["gh", "pr", "list", "--json", "headRefName", "--limit", "50"],
-=======
-        branch_prefixes = branch_config.get(
-            "prefixes", ["fix", "feature", "hotfix", "refactor", "chore", "docs", "style", "test"]
-        )
 
         # Get configurable PR list limit
         pr_list_limit = str(branch_config.get("pr_list_limit", 100))
@@ -473,42 +452,27 @@
             # Get all PRs to search through - using JSON for safer parsing
             result = subprocess.run(
                 ["gh", "pr", "list", "--json", "headRefName", "--limit", pr_list_limit],
->>>>>>> 71d9afe9
                 capture_output=True,
                 shell=False,  # Explicitly disable shell
                 text=True,
             )
-<<<<<<< HEAD
-            
+
             if result.returncode == 0:
                 prs = json.loads(result.stdout)
-                
+
                 issue_pattern = f"{self.issue_number}-"
-                
+
                 # Check if any PR branch contains our issue number
                 for pr in prs:
                     branch_name = pr.get("headRefName", "")
                     if not isinstance(branch_name, str):
                         continue
-                    
-=======
-
-            if result.returncode == 0:
-                prs = json.loads(result.stdout)
-
-                issue_pattern = f"{self.issue_number}-"
-
-                # Check if any PR branch contains our issue number
-                for pr in prs:
-                    branch_name = pr.get("headRefName", "")
-
->>>>>>> 71d9afe9
+
                     # Check standard patterns: prefix/issue_number-*
                     for prefix in branch_prefixes:
                         if branch_name.startswith(f"{prefix}/{issue_pattern}"):
                             return True
-<<<<<<< HEAD
-                    
+
                     # Check custom regex if configured
                     custom_pattern = branch_config.get("custom_regex")
                     if custom_pattern and self._validate_custom_regex(custom_pattern):
@@ -519,25 +483,12 @@
                         except (re.error, ValueError):
                             # Invalid regex or format string, skip
                             continue
-            
-            return False
-        except (json.JSONDecodeError, Exception):
-            # Fall back to original behavior if JSON parsing fails
-=======
-
-                    # Check custom regex if configured
-                    custom_pattern = branch_config.get("custom_regex")
-                    if custom_pattern:
-                        pattern = custom_pattern.format(issue=self.issue_number)
-                        if re.match(pattern, branch_name):
-                            return True
 
             logging.debug(f"No PR found for issue {self.issue_number} with configured patterns")
             return False
-        except (json.JSONDecodeError, subprocess.CalledProcessError, KeyError) as e:
+        except (json.JSONDecodeError, subprocess.CalledProcessError, KeyError, Exception) as e:
             # Fall back to original behavior if JSON parsing fails
             logging.debug(f"PR detection failed with JSON approach: {e}")
->>>>>>> 71d9afe9
             result = subprocess.run(
                 ["gh", "pr", "list", "--head", f"fix/{self.issue_number}-", "--limit", "10"],
                 capture_output=True,
